--- conflicted
+++ resolved
@@ -16,18 +16,13 @@
 once_cell = "1.10"
 packet = "0.1"
 password-hash = "0.4"
-<<<<<<< HEAD
-poem = "^1.3.30"
+poem = "^1.3.36"
 poem-openapi = { version = "2.0.4", features = [
     "swagger-ui",
     "chrono",
     "uuid",
     "static-files",
 ] }
-=======
-poem = "^1.3.36"
-poem-openapi = {version = "2.0.4", features = ["swagger-ui", "chrono", "uuid", "static-files"]}
->>>>>>> 3b87c274
 rand = "0.8"
 rand_chacha = "0.3"
 rand_core = { version = "0.6", features = ["std"] }
